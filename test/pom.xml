--- conflicted
+++ resolved
@@ -20,11 +20,7 @@
     <parent>
         <artifactId>rocketmq-all</artifactId>
         <groupId>org.apache.rocketmq</groupId>
-<<<<<<< HEAD
-        <version>4.9.5-SNAPSHOT</version>
-=======
         <version>5.0.0-BETA-SNAPSHOT</version>
->>>>>>> ef37465e
     </parent>
 
     <modelVersion>4.0.0</modelVersion>
@@ -45,13 +41,12 @@
             <artifactId>rocketmq-namesrv</artifactId>
         </dependency>
         <dependency>
-<<<<<<< HEAD
+            <groupId>${project.groupId}</groupId>
+            <artifactId>rocketmq-container</artifactId>
+        </dependency>
+        <dependency>
             <groupId>org.apache.tomcat</groupId>
             <artifactId>annotations-api</artifactId>
-=======
-            <groupId>${project.groupId}</groupId>
-            <artifactId>rocketmq-container</artifactId>
->>>>>>> ef37465e
         </dependency>
         <dependency>
             <groupId>com.google.truth</groupId>
